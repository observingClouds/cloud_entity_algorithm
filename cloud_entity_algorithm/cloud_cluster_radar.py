"""
Cloud entity analysis
"""
import argparse
import datetime
import glob
import logging
import os
import subprocess
import sys
from time import ctime

import _dataset_creator as dc  # noqa: E402
import _entity_helpers as ent_hp  # noqa: E402
import ccam  # noqa: E402
import cftime
import numpy as np
import scipy.ndimage as ndimage
import xarray as xr
from netCDF4 import num2date
from omegaconf import OmegaConf
from skimage.measure import regionprops
from tqdm import tqdm as tqdm

sys.path.append(".")
<<<<<<< HEAD
=======
import _dataset_creator as dc  # noqa: E402
import _entity_helpers as ent_hp  # noqa: E402
import ccam  # noqa: E402
>>>>>>> 6042c654


def get_args():
    parser = argparse.ArgumentParser(description=__doc__)
    parser.add_argument(
        "-i",
        "--inputfilefmt",
        metavar="/path/to/inputfile_{date}.nc",
        required=False,
        help="Provide filenamefmt of the input.",
        default="MMCR__MBR__Spectral_Moments__10s__155m-*km__{date}0?.nc",
    )
    parser.add_argument(
        "-o",
        "--outputfilefmt",
        metavar="/path/to/outputfile_{level}_{date}.nc",
        required=False,
        default="./Radar__BCO__{level}_{date}.nc",
        help="Provide filenamefmt of the output. {type} will"
        " will be replaced by the output type (monotonic,"
        " entity, ...",
    )

    parser.add_argument(
        "-d",
        "--date",
        metavar="YYYYMM",
        help="Provide the desired month, Format: YYYYMM",
        required=True,
        default=None,
    )

    parser.add_argument(
        "-s",
        "--cloud-stencil",
        metavar="1 10",
        help="Stencil connecting cloud pixels" "(height, time)",
        required=False,
        default=(1, 10),
        nargs=2,
        type=int,
    )

    parser.add_argument(
        "-t",
        "--cloud-threshold",
        metavar="-55",
        help="Reflectivity threshold (dBZ) for clouds. Lower"
        "values are ignored during labeling",
        required=False,
        default=-55,
        nargs=1,
        type=int,
    )

    parser.add_argument(
        "-r",
        "--max-range",
        metavar="150",
        help="Highest rangegate of radar that should" "still be included in analysis",
        required=False,
        default=150,
        nargs=1,
        type=int,
    )

    parser.add_argument(
        "-v",
        "--verbose",
        metavar="DEBUG",
        help="Set the level of verbosity [DEBUG, INFO, WARNING, ERROR]",
        required=False,
        default="INFO",
    )

    args = vars(parser.parse_args())

    return args


def setup_logging(verbose):
    assert verbose in ["DEBUG", "INFO", "WARNING", "ERROR"]
    logging.basicConfig(
        level=logging.getLevelName(verbose),
        format="%(asctime)s - %(levelname)s - %(name)s - %(funcName)s - %(message)s",
        handlers=[logging.FileHandler(f"{__file__}.log"), logging.StreamHandler()],
    )


def get_git_version():
    """ Get git version of the current pwd"""
    try:
        version = (
            subprocess.check_output(["git", "describe", "--dirty"]).strip().decode()
        )
    except subprocess.CalledProcessError:
        version = "--"

    return version


git_module_version = get_git_version()
input_args = get_args()
setup_logging(input_args["verbose"])
script_name = os.path.basename(__file__)

# Settings
RESAMPLE = True
LABELING = True
ANALYSIS = True

cloud_threshold = input_args["cloud_threshold"]
max_hgt_idx = input_args["max_range"]
stencil_label = np.ones(input_args["cloud_stencil"])  # height, time
date_YYYYMM = input_args["date"]
date_YYMM = date_YYYYMM[2:]

# Read in config files
<<<<<<< HEAD
cfg_nc = OmegaConf.load("../config/netcdf_templates.yaml")
cfg_args = OmegaConf.create({"stencil_label": stencil_label})
=======
cfg_nc = OmegaConf.load('../config/netcdf_templates.yaml')
cfg_args = OmegaConf.create({'stencil_label':np.shape(stencil_label)})
>>>>>>> 6042c654
cfg = OmegaConf.merge(cfg_nc, cfg_args)

outputfmt = input_args["outputfilefmt"]
filename_radar_monotonic = outputfmt.format(
    level="Z_gridded", date=date_YYYYMM
)  # f'MBR2__BCO__Zf__10s_monotonic_grid__201801.nc'
filename_label = outputfmt.format(
    level="CloudEntity", date=date_YYYYMM
)  # MBR2__BCO__Labels__10s_monotonic_grid__201801.nc'
filename_entity = outputfmt.format(
    level="CloudEntityInformation", date=date_YYYYMM
)  # 'MBR2__BCO__CloudEntityInformations__201801_.nc'

if RESAMPLE:
    logging.info("Resampling data")
    # Gather files
    input_radar_files = sorted(
        glob.glob(input_args["inputfilefmt"].format(date=date_YYMM))
    )  # data_dir+"MMCR__MBR__Spectral_Moments__10s__155m-*km__18010?.nc"))

    logging.info("Files found: {}".format(len(input_radar_files)))

    # Sort files by datestamp in filename
    #  because parameters of max height change in file
    #  name and mess up the time sorting
    timestamp_files = [file[-9:-3] for file in input_radar_files]

    # Delete days, where time is not monotonically increasing (duplicate instances; bug #1)
    idx_2_del = []
    for time in [
        "180413",
        "150608",
        "150727",
        "150728",
        "150811",
        "151026",
        "160318",
        "170309",
        "170615",
        "150730",
        "180108",
    ]:
        try:
            idx_2_del.append(timestamp_files.index(time))
        except ValueError:
            continue
        else:
            timestamp_files.remove(time)
    for idx in idx_2_del:
        del input_radar_files[idx]

    idx_sort = np.argsort(timestamp_files)

    # Open files
    xr.set_options(file_cache_maxsize=2)
    d = xr.open_mfdataset(np.array(input_radar_files)[idx_sort], combine="by_coords")

    Z = d["Zf"][:, :max_hgt_idx]
    ranges = d["range"][:max_hgt_idx]

    Z.load()

    # RESAMPLE
    Z_ = Z.resample(time="10S").nearest(tolerance="5S")  # .first(skipna=False)
    Z = Z_

    try:
        times_unix = np.int64(Z_.time.values) / 1e9
    except ValueError:
        times_unix = cftime.date2num(Z_.time.values, "seconds since 1970-1-1")
    Z.time.values = times_unix
    times = num2date(times_unix, "seconds since 1970-01-01")

    # Create new dataset
<<<<<<< HEAD
    runtime_cfg = OmegaConf.create(
        {"time_dimension": Z.time, "range_dimension": Z.range}
    )
    ds = dc.create_dataset(OmegaConf.merge(runtime_cfg, cfg.resampled))
    ds["Zf"] = Z

=======
    runtime_cfg = OmegaConf.create({'time_dimension': list([float(t) for t in Z.time]), 'range_dimension': list([float(r) for r in Z.range])})
    ds = dc.create_dataset(OmegaConf.merge(runtime_cfg, cfg.datasets.resampled))
    ds["Zf"].data = Z
>>>>>>> 6042c654
    attrs_dict = {
        "source_files_used": np.array(input_radar_files)[idx_sort],
        "creation_date": datetime.datetime.now().strftime("%d/%m/%Y %H:%M"),
        "created_with": script_name
        + " with its last modification on "
        + ctime(os.path.getmtime(os.path.realpath(__file__))),
        "version": git_module_version,
        "environment": "env:{}, numpy:{}".format(sys.version, np.__version__),
    }
    for attrs, val in attrs_dict.items():
        ds.attrs[attrs] = val

    # Export resampled dataset
    logging.info("File written to {}".format(filename_radar_monotonic))
    ds.to_netcdf(filename_radar_monotonic, encoding={"Zf": {"zlib": True}})

if LABELING:
    logging.info("Finding entities")

    # Label data
    Z_ = xr.open_dataset(filename_radar_monotonic)
    Zz = Z_["Zf"]

    # Apply threshold
    Z = np.where(Zz < cloud_threshold, np.nan, Zz)
    data = np.where(np.isnan(Z), 0, 1).T

    labels = ndimage.label(ndimage.binary_dilation(data, structure=stencil_label))[0]
    labels = np.where(labels == 0, np.nan, labels)
    labels_smoothed = labels

    # Apply labels to original (undilated) data
    labels_original = labels * np.asarray(data, dtype=bool)
    labels_original = np.where(
        labels_original == 0, np.nan, labels_original
    )  # remove zeros which are created by the 0-cloud-labels

    logging.info("Create label file {}".format(filename_label))
<<<<<<< HEAD
    runtime_cfg = OmegaConf.create(
        {
            "time_dimension": Z_.time,
            "range_dimension": Z_.range,
            "stencil_label": str(stencil_label.shape),
            "dBZ_threshold": cloud_threshold,
        }
    )
    ds_label = dc.create_dataset(OmegaConf.merge(runtime_cfg, cfg))
=======
    runtime_cfg = OmegaConf.create({
        'time_dimension' : list([float(t) for t in Z_.time]),
        'range_dimension' : list([float(r) for r in Z_.range]),
        'stencil_label' : str(stencil_label.shape),
        'dBZ_threshold' : cloud_threshold
    })
    ds_label = dc.create_dataset(OmegaConf.merge(runtime_cfg,cfg.datasets.labeled))
>>>>>>> 6042c654
    attrs_dict = {
        "source_files_used": np.array(input_radar_files)[idx_sort],
        "creation_date": datetime.datetime.now().strftime("%d/%m/%Y %H:%M"),
        "created_with": script_name
        + " with its last modification on "
        + ctime(os.path.getmtime(os.path.realpath(__file__))),
        "version": git_module_version,
        "environment": "env:{}, numpy:{}".format(sys.version, np.__version__),
    }
    for attrs, val in attrs_dict.items():
        ds_label.attrs[attrs] = val

<<<<<<< HEAD
    ds["time"] = Z_.time
    ds["range"] = Z_.range
    ds["label"] = labels_original
    ds["Z"] = data
=======
    ds_label['time'].data = Z_.time
    ds_label['range'].data = Z_.range
    ds_label['label'].data = labels_original.T
    ds_label['Z'].data = data.T
>>>>>>> 6042c654

    ds_label.to_netcdf(filename_label)


if ANALYSIS:
    logging.info("Analyse cloud entities")

    def f_range(idx):
        """
        Return range gate for a provided range index
        """
        if np.isnan(idx):
            return np.nan
        else:
            return ranges[np.int(idx)]

    # Vectorize functions
    vf_range = np.vectorize(f_range, otypes=[np.float])
    vf_apply_cloudtype = np.vectorize(ccam.f_apply_cloudtype, otypes=[np.float])

    properties_str = [
        "cloud",
        "entity_start_time",
        "entity_stop_time",
        "entity_cloud_type",
        "entity_len",
        "StSc_extent",
        "Cu_extent",
        "Cu_center_time",
        "Cu_cores_nb",
        "precip_extent",
        "StSc_thickness_min",
        "StSc_thickness_max",
        "StSc_thickness_mean",
        "StSc_thickness_std",
        "Other_occurance",
    ]

    # Loading data
    labels_netCDF = xr.open_dataset(filename_label, decode_times=False)
    labels_netCDF.load()
    labels = labels_netCDF["label"].T
    data = labels_netCDF["Z"].T
    ranges = labels_netCDF["range"] / 1000
    times = num2date(labels_netCDF["time"] / 1e9, "seconds since 1970-01-01")

    # Create slices
    labels_0 = np.where(np.isnan(labels), 0, labels)  # find_objects cannot handle nan
    # labels_0 = np.where(labels < 0, 0, labels)  # find_objects cannot handle nan
    # ndimage.find_obejct finds peaces of the same label and returns
    #  the minimum dimension of the slice containing the labels
    cloud_slices = ndimage.find_objects(
        np.asarray(labels_0, dtype=int)
    )  # first part of slice height dim; second part time

    box_prop = regionprops(labels_0[:, :].astype(int))
    unique_labels = np.unique(labels_0)
    unique_labels = unique_labels[1:]

    # Cloud entity analysis
    cloud_prop = np.empty((len(unique_labels), 15))
    cloud_prop[:] = np.nan

    # Create arrays of the size (time, height) for detailed properties
    CBH = np.empty_like(labels, dtype=float)
    CTH = np.empty_like(labels, dtype=float)
    cloud_type = np.empty_like(labels, dtype=float)
    CBH[:, :] = np.nan
    CTH[:, :] = np.nan
    cloud_type[:, :] = np.nan

    for cloud in tqdm(unique_labels[0:]):

        #  def retrieve_cloud_information(cloud):
        entity_start_time = (
            entity_stop_time
        ) = (
            entity_cloud_type
        ) = (
            Cu_center_time
        ) = (
            StSc_thickness_min
        ) = StSc_thickness_max = StSc_thickness_mean = StSc_thickness_std = np.nan

        StSc_extent = Cu_extent = entity_len = Cu_cores_nb = precip_extent = 0

        box = box_prop[int(cloud) - 1]
        # Indices/Position within label file
        idx = box.coords.T  # (timeidx,hgt_idx)

        entity_start_time = np.int(Z_.time[idx[1].min()].values)
        entity_stop_time = np.int(Z_.time[idx[1].max()].values)
        entity_start_idx = idx[1].min()

        #  Disregard if cloud is too small (number of labels)
        #     if (len(idx[0]) < 20) & (len(idx[0])>30000):
        #         continue

        cloud_slice_idx = cloud_slices[
            int(cloud) - 1
        ]  # cloud slices and labels differ by one index
        cloud_slice = np.where(
            labels_0[cloud_slice_idx] == 0, np.nan, labels_0[cloud_slice_idx]
        )
        first_hgt_idx = cloud_slice_idx[0].start

        cbhs_idx = (
            ccam.f_cloud_edges(np.where(np.isnan(cloud_slice), 0, 1)) + first_hgt_idx
        )
        cloud_edges = vf_range(cbhs_idx)

        entity_label = box.label
        cbhs, cths = ent_hp.calculate_cbh_n_cth(cloud_edges, remove_nan=False)
        for ii, i in enumerate(range(idx[1].min(), idx[1].max())):
            CBH[idx[0][np.where(idx[1] == i)], i] = cbhs[ii]
            CTH[idx[0][np.where(idx[1] == i)], i] = cths[ii]
        cbhs = cbhs[~np.isnan(cbhs)]
        cths = cths[~np.isnan(cths)]

        entity_len = len(cbhs)
        entity_cloud_type, StSc_idx, Cu_idx, ND_len = ent_hp.estimate_cloud_type(
            cbhs, cths
        )
        StSc_extent = len(StSc_idx)
        Cu_extent = len(Cu_idx)

        if Cu_extent > 0:
            # Number of cumulus cores
            Cu_cores_nb = ent_hp.get_nb_Cu_cores(Cu_idx, threshold=1)

            # In case there is only one Cu, where would be its center (time)
            if Cu_cores_nb == 1:
                Cu_center_time = entity_start_idx + np.nanmean(Cu_idx).round(0).astype(
                    int
                )

            # Precipitation
            precip_extent = ent_hp.get_precip(data, idx)

        if StSc_extent > 0:
            (
                StSc_thickness_min,
                StSc_thickness_max,
                StSc_thickness_mean,
                StSc_thickness_std,
            ) = ent_hp.get_stsc_macrophysics(StSc_idx, cbhs, cths)

        # Write results to array
        properties = [
            cloud,
            entity_start_time,
            entity_stop_time,
            entity_cloud_type,
            entity_len,
            StSc_extent,
            Cu_extent,
            Cu_center_time,
            Cu_cores_nb,
            precip_extent,
            StSc_thickness_min,
            StSc_thickness_max,
            StSc_thickness_mean,
            StSc_thickness_std,
            ND_len,
        ]
        #     return properties
        for p, prop in enumerate(properties):
            cloud_prop[int(cloud) - 1, p] = prop

    # Write analysis data to Dataset
    cloud_data_xr = xr.Dataset({}, coords={"entity": cloud_prop[:, 0]})
    for v, variable in enumerate(properties_str[1:]):
        cloud_data_xr[variable] = ("entity", cloud_prop[:, v + 1].astype("float32"))

    # Merge analysis and label data
    cloud_data_merged = xr.merge([cloud_data_xr, Z_])
    cloud_data_merged["label"] = (["range", "time"], labels_original)
    cloud_data_merged["label"].attrs["stencil"] = str(stencil_label.shape)
    cloud_data_merged["label"].attrs["reflectiviy_threshold"] = cloud_threshold
    cloud_data_merged["label"].attrs["description"] = (
        "Cloud entities created by applying a stencil "
        "to radar reflectiviy field greater than defined "
        "threshold"
    )
    cloud_data_merged["label"].attrs["units"] = ""

    cloud_data_merged["CBH"] = (["range", "time"], CBH)
    cloud_data_merged["CBH"].attrs[
        "description"
    ] = "Cloud base height for each profile within a cloud entity."
    cloud_data_merged["CTH"] = (["range", "time"], CTH)
    cloud_data_merged["CTH"].attrs[
        "description"
    ] = "Cloud top height for each profile within a cloud entity."

    # Prepare netCDF metainformation
    cloud_data_merged.attrs["author"] = cfg.user.author_str
    cloud_data_merged.attrs["institute"] = cfg.user.institute
    cloud_data_merged.attrs["created_on"] = datetime.datetime.utcnow().strftime(
        "%d/%m/%Y %H:%M UTC"
    )
    cloud_data_merged.attrs["created_with"] = (
        script_name
        + " with its last modification on "
        + ctime(os.path.getmtime(os.path.realpath(__file__)))
    )
    cloud_data_merged.attrs["version"] = git_module_version
    cloud_data_merged.attrs["environment"] = "env:{}, numpy:{}".format(
        sys.version, np.__version__
    )
    cloud_data_merged.attrs["source"] = "{} created with version {}".format(
        filename_label, labels_netCDF.version
    )
    cloud_data_merged.attrs["Conventions"] = "CF-1.7"

    # Write analysis output
    cloud_data_merged.to_netcdf(
        filename_entity,
        encoding={
            "Zf": {"zlib": True},
            "label": {"zlib": True},
            "CTH": {"zlib": True},
            "CBH": {"zlib": True},
        },
        unlimited_dims=["time", "entity"],
    )

    logging.info("File {} successfully written".format(filename_entity))<|MERGE_RESOLUTION|>--- conflicted
+++ resolved
@@ -23,12 +23,6 @@
 from tqdm import tqdm as tqdm
 
 sys.path.append(".")
-<<<<<<< HEAD
-=======
-import _dataset_creator as dc  # noqa: E402
-import _entity_helpers as ent_hp  # noqa: E402
-import ccam  # noqa: E402
->>>>>>> 6042c654
 
 
 def get_args():
@@ -147,13 +141,8 @@
 date_YYMM = date_YYYYMM[2:]
 
 # Read in config files
-<<<<<<< HEAD
 cfg_nc = OmegaConf.load("../config/netcdf_templates.yaml")
-cfg_args = OmegaConf.create({"stencil_label": stencil_label})
-=======
-cfg_nc = OmegaConf.load('../config/netcdf_templates.yaml')
-cfg_args = OmegaConf.create({'stencil_label':np.shape(stencil_label)})
->>>>>>> 6042c654
+cfg_args = OmegaConf.create({"stencil_label": np.shape(stencil_label)})
 cfg = OmegaConf.merge(cfg_nc, cfg_args)
 
 outputfmt = input_args["outputfilefmt"]
@@ -228,18 +217,14 @@
     times = num2date(times_unix, "seconds since 1970-01-01")
 
     # Create new dataset
-<<<<<<< HEAD
     runtime_cfg = OmegaConf.create(
-        {"time_dimension": Z.time, "range_dimension": Z.range}
-    )
-    ds = dc.create_dataset(OmegaConf.merge(runtime_cfg, cfg.resampled))
-    ds["Zf"] = Z
-
-=======
-    runtime_cfg = OmegaConf.create({'time_dimension': list([float(t) for t in Z.time]), 'range_dimension': list([float(r) for r in Z.range])})
+        {
+            "time_dimension": list([float(t) for t in Z.time]),
+            "range_dimension": list([float(r) for r in Z.range]),
+        }
+    )
     ds = dc.create_dataset(OmegaConf.merge(runtime_cfg, cfg.datasets.resampled))
     ds["Zf"].data = Z
->>>>>>> 6042c654
     attrs_dict = {
         "source_files_used": np.array(input_radar_files)[idx_sort],
         "creation_date": datetime.datetime.now().strftime("%d/%m/%Y %H:%M"),
@@ -278,25 +263,15 @@
     )  # remove zeros which are created by the 0-cloud-labels
 
     logging.info("Create label file {}".format(filename_label))
-<<<<<<< HEAD
     runtime_cfg = OmegaConf.create(
         {
-            "time_dimension": Z_.time,
-            "range_dimension": Z_.range,
+            "time_dimension": list([float(t) for t in Z_.time]),
+            "range_dimension": list([float(r) for r in Z_.range]),
             "stencil_label": str(stencil_label.shape),
             "dBZ_threshold": cloud_threshold,
         }
     )
-    ds_label = dc.create_dataset(OmegaConf.merge(runtime_cfg, cfg))
-=======
-    runtime_cfg = OmegaConf.create({
-        'time_dimension' : list([float(t) for t in Z_.time]),
-        'range_dimension' : list([float(r) for r in Z_.range]),
-        'stencil_label' : str(stencil_label.shape),
-        'dBZ_threshold' : cloud_threshold
-    })
-    ds_label = dc.create_dataset(OmegaConf.merge(runtime_cfg,cfg.datasets.labeled))
->>>>>>> 6042c654
+    ds_label = dc.create_dataset(OmegaConf.merge(runtime_cfg, cfg.datasets.labeled))
     attrs_dict = {
         "source_files_used": np.array(input_radar_files)[idx_sort],
         "creation_date": datetime.datetime.now().strftime("%d/%m/%Y %H:%M"),
@@ -309,17 +284,10 @@
     for attrs, val in attrs_dict.items():
         ds_label.attrs[attrs] = val
 
-<<<<<<< HEAD
-    ds["time"] = Z_.time
-    ds["range"] = Z_.range
-    ds["label"] = labels_original
-    ds["Z"] = data
-=======
-    ds_label['time'].data = Z_.time
-    ds_label['range'].data = Z_.range
-    ds_label['label'].data = labels_original.T
-    ds_label['Z'].data = data.T
->>>>>>> 6042c654
+    ds_label["time"].data = Z_.time
+    ds_label["range"].data = Z_.range
+    ds_label["label"].data = labels_original.T
+    ds_label["Z"].data = data.T
 
     ds_label.to_netcdf(filename_label)
 
